--- conflicted
+++ resolved
@@ -17,10 +17,7 @@
 import (
 	"fmt"
 	"reflect"
-<<<<<<< HEAD
 	"regexp"
-=======
->>>>>>> 7956cebe
 	"strings"
 	"time"
 
@@ -42,7 +39,6 @@
 	maxTimeSeriesLabelValueBytes = 1024
 )
 
-<<<<<<< HEAD
 // Service name regex sourced from https://github.com/asaskevich/govalidator/blob/master/patterns.go#L33
 var (
 	labelKeyRegex           = regexp.MustCompile("[a-z][a-zA0-9_-]*")
@@ -51,9 +47,6 @@
 	diplayNameRegex         = regexp.MustCompile(`opentelemetry\/.*`)
 )
 
-// ValidRequiredFields verifies that the given request contains the required fields.
-func ValidRequiredFields(req interface{}) error {
-=======
 // PreviousPoint contains information about the most recently uploaded
 // point for a time series.
 type PreviousPoint struct {
@@ -63,7 +56,6 @@
 
 // ValidateRequiredFields verifies that the given request contains the required fields.
 func ValidateRequiredFields(req interface{}) error {
->>>>>>> 7956cebe
 	reqReflect := reflect.ValueOf(req)
 	requiredFields := []string{"Name"}
 	requestName := ""
